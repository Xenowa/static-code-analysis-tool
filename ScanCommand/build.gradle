/*
 * Copyright (c) 2024, WSO2 LLC. (https://www.wso2.com).
 *
 * WSO2 LLC. licenses this file to you under the Apache License,
 * Version 2.0 (the "License"); you may not use this file except
 * in compliance with the License.
 * You may obtain a copy of the License at
 *
 *   http://www.apache.org/licenses/LICENSE-2.0
 *
 * Unless required by applicable law or agreed to in writing,
 * software distributed under the License is distributed on an
 * "AS IS" BASIS, WITHOUT WARRANTIES OR CONDITIONS OF ANY
 * KIND, either express or implied. See the License for the
 * specific language governing permissions and limitations
 * under the License.
 */

import org.apache.tools.ant.taskdefs.condition.Os

<<<<<<< HEAD
import java.nio.file.Paths

=======
>>>>>>> 5793fd9d
plugins {
    id 'java'
    id 'application'
    id 'java-library'
    id 'checkstyle'
    id 'jacoco'
    id 'com.github.spotbugs'
    id 'de.undercouch.download'
}

group = "${group}"
version = "${scanToolVersion}"

repositories {
    mavenLocal()
    mavenCentral()

    maven {
        url = uri('https://repo.maven.apache.org/maven2/')
    }

    maven {
        url = 'https://maven.pkg.github.com/ballerina-platform/*'
        credentials {
            username System.getenv("packageUser")
            password System.getenv("packagePAT")
        }
    }
}

dependencies {
    implementation group: 'info.picocli', name: 'picocli', version: "${picoCLIVersion}"
    implementation "com.google.code.gson:gson:${gsonVersion}"
    implementation group: 'org.ballerinalang', name: 'ballerina-lang', version: "${ballerinaLangVersion}"
    implementation group: 'org.ballerinalang', name: 'ballerina-parser', version: "${ballerinaLangVersion}"
    implementation group: 'org.ballerinalang', name: 'ballerina-runtime', version: "${ballerinaLangVersion}"
    implementation group: 'org.ballerinalang', name: 'ballerina-tools-api', version: "${ballerinaLangVersion}"
    implementation group: 'org.ballerinalang', name: 'jballerina-tools', version: "${ballerinaLangVersion}"
    implementation group: 'org.ballerinalang', name: 'ballerina-cli', version: "${ballerinaLangVersion}"

    // Required for determining the platform a java process is running on
    implementation group: 'org.apache.commons', name: 'commons-lang3', version: "${apacheCommonsLang3Version}"

    // Required dependencies for jacoco
    implementation group: 'org.jacoco', name: 'org.jacoco.core', version: "${jacocoVersion}"
    implementation group: 'org.jacoco', name: 'org.jacoco.report', version: "${jacocoVersion}"

    checkstyle group: 'com.puppycrawl.tools', name: 'checkstyle', version: "${puppycrawlCheckstyleVersion}"

    // Required dependencies for running scan tool tests
    testImplementation group: 'org.testng', name: 'testng', version: "${testngVersion}"
}

tasks.withType(JavaExec).configureEach {
    systemProperty 'ballerina.home', System.getenv("BALLERINA_HOME")
}

// Setting up checkstyles
task downloadCheckstyleRuleFiles(type: Download) {
    src([
            'https://raw.githubusercontent.com/wso2/code-quality-tools/v1.4/checkstyle/jdk-17/checkstyle.xml',
            'https://raw.githubusercontent.com/wso2/code-quality-tools/v1.4/checkstyle/jdk-17/suppressions.xml'
    ])
    overwrite false
    onlyIfNewer true
    dest buildDir
}

artifacts.add('default', file("${project.buildDir}/checkstyle.xml")) {
    builtBy(downloadCheckstyleRuleFiles)
}

artifacts.add('default', file("${project.buildDir}/suppressions.xml")) {
    builtBy(downloadCheckstyleRuleFiles)
}

def excludePattern = '**/module-info.java'
tasks.withType(Checkstyle) {
    exclude excludePattern
}

checkstyle {
    toolVersion "${project.puppycrawlCheckstyleVersion}"
    configFile rootProject.file("${project.buildDir}/checkstyle.xml")
    configProperties = ["suppressionFile": file("${project.buildDir}/suppressions.xml")]
}

checkstyleMain.dependsOn(downloadCheckstyleRuleFiles)
checkstyleTest.dependsOn(downloadCheckstyleRuleFiles)

// Setting up spotbugs
spotbugsMain {
    effort "max"
    reportLevel "low"

    reportsDir = file("$project.buildDir/reports/spotbugs")

    reports {
        html.enabled true
        text.enabled = true
    }

    def excludeFile = file("${projectDir}/spotbugs-exclude.xml")
    if (excludeFile.exists()) {
        excludeFilter = excludeFile
    }
}

spotbugsTest {
    effort = "max"
    reportLevel = "low"

    reportsDir = file("$project.buildDir/reports/spotbugs")

    reports {
        html.enabled true
        text.enabled = true
    }

    def excludeFile = file("${projectDir}/spotbugs-exclude.xml")
    if (excludeFile.exists()) {
        excludeFilter = excludeFile
    }
}

task validateSpotbugs() {
    doLast {
        if (spotbugsMain.reports.size() > 0 && spotbugsMain.reports[0].destination.exists() &&
                spotbugsMain.reports[0].destination.text.readLines().size() > 0) {
            spotbugsMain.reports[0].destination?.eachLine {
                println 'Failure: ' + it
            }
        } else {
            throw new GradleException("Spotbugs rule violations were found.");
        }
    }
}

spotbugsMain.finalizedBy validateSpotbugs

// Configurations to automatically build and deploy scan tool
def packageName = "tool_scan"
def tomlVersion = "${project.scanToolVersion}"
def ballerinaTomlFilePlaceHolder = new File("${rootDir}/build-config/resources/Ballerina.toml")
def balToolTomlFilePlaceHolder = new File("${rootDir}/build-config/resources/BalTool.toml")
def ballerinaTomlFile = new File("${projectDir}/tool-scan/Ballerina.toml")
def balToolTomlFile = new File("${projectDir}/tool-scan/BalTool.toml")
def balerinaCentralDir = System.getProperty("user.home") + "/.ballerina/repositories/central.ballerina.io/bala/ballerina"
def ballerinaLocalDir = System.getProperty("user.home") + "/.ballerina/repositories/local/bala/ballerina"
def balCentralCacheDir = project.file(System.getProperty("user.home") + "/.ballerina/repositories/central.ballerina.io")
def ballerinaToolConfigDir = System.getProperty("user.home") + "/.ballerina/.config"
def ballerinaToolConfigToml = System.getProperty("user.home") + "/.ballerina/.config/bal-tools.toml"

task updateTomlFiles {
    // Update the Ballerina.toml and BalTool.toml files
    doLast {
        def newConfig = ballerinaTomlFilePlaceHolder.text.replace("@toml.distribution@", project.ballerinaLangVersion)
        newConfig = newConfig.replace("@toml.version@", tomlVersion)
        ballerinaTomlFile.text = newConfig

        def newToolConfig = balToolTomlFilePlaceHolder.text.replace("@toml.version@", tomlVersion)
        balToolTomlFile.text = newToolConfig
    }
}

task createBallerinaToolConfigFile {
    // Create the bal-tools.toml file in the .ballerina/.config directory
    def configFileContent = """
        [[tool]]
        id = "scan"
        org = "ballerina"
        name = "tool_scan"
        version = "${project.scanToolVersion}"
        active = true
    """.stripIndent()

    outputs.upToDateWhen { false }
    doLast {
        if (!file(ballerinaToolConfigToml).exists()) {
            file(ballerinaToolConfigDir).mkdirs()
            file(ballerinaToolConfigToml).createNewFile()
        }

        // Retrieve existing content of toml file
        def tomlFile = file(ballerinaToolConfigToml)
        def tomlFileContent = tomlFile.text

        // Regex to identify existing scan tool entry
        def entryRegex = /\n\[\[tool]]\nid = "scan"\norg = "ballerina"\nname = "tool_scan"\nversion = ".+"\nactive = true/
        def match = tomlFileContent.find(entryRegex)

        if (match) {
            if (tomlFileContent.contains(configFileContent)) {
                println("bal scan tool already exists!")
            } else {
                tomlFileContent = tomlFileContent.replaceFirst(entryRegex, configFileContent)
                tomlFile.text = tomlFileContent
                println("Successfully updated bal-tools.toml with new version of scan tool")
            }
        } else {
            // add scan tool
            tomlFile << "\n" + configFileContent
            println("Successfully created the bal-tools.toml file in the .ballerina/.config directory")
        }
    }
}

task buildScanTool {
    doLast {
        // Pack and push to local repo of distribution
        exec {
            if (Os.isFamily(Os.FAMILY_WINDOWS)) {
                commandLine 'cmd', '/c', 'cd tool-scan & bal pack & bal push --repository=local'
            } else {
                commandLine 'sh', '-c', 'cd tool-scan ; bal pack ; bal push --repository=local'
            }
        }
        println("Successfully build and pushed the scan tool to the local repository")

        // Remove the cache directories in the central repository
        delete {
            fileTree(balCentralCacheDir).matching {
                include 'cache-*'
            }
        }
        println("Successfully cleaned the .ballerina/cache* directories")

        // Update the central repository
        def balDestinationDir = "$balerinaCentralDir/$packageName"
        def balSourceDir = "$ballerinaLocalDir/$packageName"
        if (file(balDestinationDir).exists()) {
            file(balDestinationDir).deleteDir()
        }
        copy {
            from balSourceDir
            into balDestinationDir
        }
        println("Successfully copied package from local/bala the central.ballerina.io/bala directory")
    }
}

createBallerinaToolConfigFile.dependsOn updateTomlFiles
buildScanTool.dependsOn createBallerinaToolConfigFile

build {
    dependsOn updateTomlFiles
    dependsOn createBallerinaToolConfigFile
    dependsOn buildScanTool
}

// Configuring tests
tasks.test {
<<<<<<< HEAD
    systemProperty "ballerina.home", Paths.get(System.getenv("BALLERINA_HOME")).resolve("distributions")
            .resolve("ballerina-${ballerinaLangVersion}").toString()

=======
>>>>>>> 5793fd9d
    useTestNG() {
        suites 'src/test/resources/testng.xml'
    }
}

<<<<<<< HEAD
// Codecov configurations
=======
// Codecove configurations
>>>>>>> 5793fd9d
def execFile;
def classFileArray = []
task copyExecFilesAndJavaClassFiles {
    execFile = new File("${buildDir}/jacoco/test.exec")
    if (execFile.exists()) {
        fileTree("${buildDir}/classes").matching {
            exclude '**/test/*'
            exclude '**/module-info.class'
        }.each { file -> classFileArray.push(file) }
    }
}

task createCodeCoverageReport(type: JacocoReport) {
    executionData file(execFile)
    additionalClassDirs files(classFileArray)

    reports {
        xml.required = true
        html.required = true
        xml.destination new File("${rootDir}/.jacoco/reports/jacoco/report.xml")
        html.destination new File("${rootDir}/.jacoco/reports/jacoco/report.html")
    }
    onlyIf = {
        true
    }
}

createCodeCoverageReport.dependsOn(copyExecFilesAndJavaClassFiles)<|MERGE_RESOLUTION|>--- conflicted
+++ resolved
@@ -18,11 +18,8 @@
 
 import org.apache.tools.ant.taskdefs.condition.Os
 
-<<<<<<< HEAD
 import java.nio.file.Paths
 
-=======
->>>>>>> 5793fd9d
 plugins {
     id 'java'
     id 'application'
@@ -275,22 +272,15 @@
 
 // Configuring tests
 tasks.test {
-<<<<<<< HEAD
     systemProperty "ballerina.home", Paths.get(System.getenv("BALLERINA_HOME")).resolve("distributions")
             .resolve("ballerina-${ballerinaLangVersion}").toString()
 
-=======
->>>>>>> 5793fd9d
     useTestNG() {
         suites 'src/test/resources/testng.xml'
     }
 }
 
-<<<<<<< HEAD
-// Codecov configurations
-=======
 // Codecove configurations
->>>>>>> 5793fd9d
 def execFile;
 def classFileArray = []
 task copyExecFilesAndJavaClassFiles {
